name: Lint

on: [push, pull_request]

jobs:
  eslint:
    name: Lint
    runs-on: ubuntu-latest
    steps:
      - uses: actions/checkout@v2

      - uses: actions/setup-node@v2
        with:
          node-version: 16.x

      - name: npm install, build, and lint
        run: |
          npm install
<<<<<<< HEAD
          npm run lint
=======
          npm run lint
          npm run build:check
>>>>>>> aa5ba10e
<|MERGE_RESOLUTION|>--- conflicted
+++ resolved
@@ -16,9 +16,5 @@
       - name: npm install, build, and lint
         run: |
           npm install
-<<<<<<< HEAD
           npm run lint
-=======
-          npm run lint
-          npm run build:check
->>>>>>> aa5ba10e
+          npm run build:check